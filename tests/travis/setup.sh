#!/bin/bash

<<<<<<< HEAD
# https://travis-ci.community/t/macos-build-fails-because-of-homebrew-bundle-unknown-command/7296/27
brew install cmake libomp lz4
=======
if [ ${TRAVIS_OS_NAME} == "osx" ]; then
    # https://travis-ci.community/t/macos-build-fails-because-of-homebrew-bundle-unknown-command/7296/27
    # Use libomp 11.1.0: https://github.com/dmlc/xgboost/issues/7039
    brew update  # Force update, so that update doesn't overwrite our version of libomp.rb
    wget https://raw.githubusercontent.com/Homebrew/homebrew-core/679923b4eb48a8dc7ecc1f05d06063cd79b3fc00/Formula/libomp.rb -O $(find $(brew --repository) -name libomp.rb)
    brew install cmake libomp
    brew pin libomp
fi

>>>>>>> 584b45a9


if [ ${TASK} == "python_test" ] || [ ${TASK} == "python_sdist_test" ]; then
    if [ ${TRAVIS_OS_NAME} == "osx" ]; then
        wget --no-verbose -O conda.sh https://repo.anaconda.com/miniconda/Miniconda3-latest-MacOSX-x86_64.sh
    elif [ ${TRAVIS_CPU_ARCH} == "arm64" ]; then
        wget --no-verbose -O conda.sh https://github.com/conda-forge/miniforge/releases/download/4.8.2-1/Miniforge3-4.8.2-1-Linux-aarch64.sh
    else
        wget --no-verbose -O conda.sh https://repo.continuum.io/miniconda/Miniconda3-latest-Linux-x86_64.sh
    fi
    bash conda.sh -b -p $HOME/miniconda
    source $HOME/miniconda/bin/activate
    hash -r
    conda config --set always_yes yes --set changeps1 no
    conda update -q conda
    # Useful for debugging any issues with conda
    conda info -a
    conda create -n python3 python=3.7 cmake numpy scipy codecov
    conda activate python3
    python -m pip install awscli
fi

if [ ${TASK} == "s390x_test" ] && [ ${TRAVIS_CPU_ARCH} == "s390x" ]; then
    sudo apt-get update
    sudo apt-get install -y --no-install-recommends tar unzip wget git build-essential ninja-build \
	 time python3 python3-pip python3-numpy python3-scipy python3-sklearn r-base
fi<|MERGE_RESOLUTION|>--- conflicted
+++ resolved
@@ -1,9 +1,5 @@
 #!/bin/bash
 
-<<<<<<< HEAD
-# https://travis-ci.community/t/macos-build-fails-because-of-homebrew-bundle-unknown-command/7296/27
-brew install cmake libomp lz4
-=======
 if [ ${TRAVIS_OS_NAME} == "osx" ]; then
     # https://travis-ci.community/t/macos-build-fails-because-of-homebrew-bundle-unknown-command/7296/27
     # Use libomp 11.1.0: https://github.com/dmlc/xgboost/issues/7039
@@ -12,8 +8,6 @@
     brew install cmake libomp
     brew pin libomp
 fi
-
->>>>>>> 584b45a9
 
 
 if [ ${TASK} == "python_test" ] || [ ${TASK} == "python_sdist_test" ]; then
