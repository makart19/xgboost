import sys
import pytest

import numpy as np
import xgboost as xgb
from xgboost.compat import PANDAS_INSTALLED

from hypothesis import given, strategies, assume, settings

if PANDAS_INSTALLED:
    from hypothesis.extra.pandas import column, data_frames, range_indexes
else:
    def noop(*args, **kwargs):
        pass
    column, data_frames, range_indexes = noop, noop, noop

sys.path.append("tests/python")
import testing as tm
from test_predict import run_threaded_predict  # noqa
from test_predict import run_predict_leaf      # noqa

rng = np.random.RandomState(1994)

shap_parameter_strategy = strategies.fixed_dictionaries({
    'max_depth': strategies.integers(0, 11),
    'max_leaves': strategies.integers(0, 256),
    'num_parallel_tree': strategies.sampled_from([1, 10]),
}).filter(lambda x: x['max_depth'] > 0 or x['max_leaves'] > 0)

predict_parameter_strategy = strategies.fixed_dictionaries({
    'max_depth': strategies.integers(1, 8),
    'num_parallel_tree': strategies.sampled_from([1, 4]),
})


class TestGPUPredict:
    def test_predict(self):
        iterations = 10
        np.random.seed(1)
        test_num_rows = [10, 1000, 5000]
        test_num_cols = [10, 50, 500]
        # This test passes for tree_method=gpu_hist and tree_method=exact. but
        # for `hist` and `approx` the floating point error accumulates faster
        # and fails even tol is set to 1e-4.  For `hist`, the mismatching rate
        # with 5000 rows is 0.04.
        for num_rows in test_num_rows:
            for num_cols in test_num_cols:
                dtrain = xgb.DMatrix(np.random.randn(num_rows, num_cols),
                                     label=[0, 1] * int(num_rows / 2))
                dval = xgb.DMatrix(np.random.randn(num_rows, num_cols),
                                   label=[0, 1] * int(num_rows / 2))
                dtest = xgb.DMatrix(np.random.randn(num_rows, num_cols),
                                    label=[0, 1] * int(num_rows / 2))
                watchlist = [(dtrain, 'train'), (dval, 'validation')]
                res = {}
                param = {
                    "objective": "binary:logistic",
                    "predictor": "gpu_predictor",
                    'eval_metric': 'logloss',
                    'tree_method': 'gpu_hist',
                    'max_depth': 1
                }
                bst = xgb.train(param, dtrain, iterations, evals=watchlist,
                                evals_result=res)
                assert self.non_increasing(res["train"]["logloss"])
                gpu_pred_train = bst.predict(dtrain, output_margin=True)
                gpu_pred_test = bst.predict(dtest, output_margin=True)
                gpu_pred_val = bst.predict(dval, output_margin=True)

                param["predictor"] = "cpu_predictor"
                bst_cpu = xgb.train(param, dtrain, iterations, evals=watchlist)
                cpu_pred_train = bst_cpu.predict(dtrain, output_margin=True)
                cpu_pred_test = bst_cpu.predict(dtest, output_margin=True)
                cpu_pred_val = bst_cpu.predict(dval, output_margin=True)

                np.testing.assert_allclose(cpu_pred_train, gpu_pred_train,
                                           rtol=1e-6)
                np.testing.assert_allclose(cpu_pred_val, gpu_pred_val,
                                           rtol=1e-6)
                np.testing.assert_allclose(cpu_pred_test, gpu_pred_test,
                                           rtol=1e-6)

    def non_increasing(self, L):
        return all((y - x) < 0.001 for x, y in zip(L, L[1:]))

    # Test case for a bug where multiple batch predictions made on a
    # test set produce incorrect results
    @pytest.mark.skipif(**tm.no_sklearn())
    def test_multi_predict(self):
        from sklearn.datasets import make_regression
        from sklearn.model_selection import train_test_split

        n = 1000
        X, y = make_regression(n, random_state=rng)
        X_train, X_test, y_train, y_test = train_test_split(X, y,
                                                            random_state=123)
        dtrain = xgb.DMatrix(X_train, label=y_train)
        dtest = xgb.DMatrix(X_test)

        params = {}
        params["tree_method"] = "gpu_hist"

        params['predictor'] = "gpu_predictor"
        bst_gpu_predict = xgb.train(params, dtrain)

        params['predictor'] = "cpu_predictor"
        bst_cpu_predict = xgb.train(params, dtrain)

        predict0 = bst_gpu_predict.predict(dtest)
        predict1 = bst_gpu_predict.predict(dtest)
        cpu_predict = bst_cpu_predict.predict(dtest)

        assert np.allclose(predict0, predict1)
        assert np.allclose(predict0, cpu_predict)

    @pytest.mark.skipif(**tm.no_sklearn())
    def test_sklearn(self):
        m, n = 15000, 14
        tr_size = 2500
        X = np.random.rand(m, n)
        y = 200 * np.matmul(X, np.arange(-3, -3 + n))
        X_train, y_train = X[:tr_size, :], y[:tr_size]
        X_test, y_test = X[tr_size:, :], y[tr_size:]

        # First with cpu_predictor
        params = {'tree_method': 'gpu_hist',
                  'predictor': 'cpu_predictor',
                  'n_jobs': -1,
                  'seed': 123}
        m = xgb.XGBRegressor(**params).fit(X_train, y_train)
        cpu_train_score = m.score(X_train, y_train)
        cpu_test_score = m.score(X_test, y_test)

        # Now with gpu_predictor
        params['predictor'] = 'gpu_predictor'

        m = xgb.XGBRegressor(**params).fit(X_train, y_train)
        gpu_train_score = m.score(X_train, y_train)
        gpu_test_score = m.score(X_test, y_test)

        assert np.allclose(cpu_train_score, gpu_train_score)
        assert np.allclose(cpu_test_score, gpu_test_score)

    def run_inplace_base_margin(self, booster, dtrain, X, base_margin):
        import cupy as cp
        dtrain.set_info(base_margin=base_margin)
        from_inplace = booster.inplace_predict(data=X, base_margin=base_margin)
        from_dmatrix = booster.predict(dtrain)
        cp.testing.assert_allclose(from_inplace, from_dmatrix)

    @pytest.mark.skipif(**tm.no_cupy())
    def test_inplace_predict_cupy(self):
        import cupy as cp
        cp.cuda.runtime.setDevice(0)
        rows = 1000
        cols = 10
        missing = 11            # set to integer for testing

        cp_rng = cp.random.RandomState(1994)
        cp.random.set_random_state(cp_rng)

        X = cp.random.randn(rows, cols)
        missing_idx = [i for i in range(0, cols, 4)]
        X[:, missing_idx] = missing  # set to be missing
        y = cp.random.randn(rows)

        dtrain = xgb.DMatrix(X, y)

        booster = xgb.train({'tree_method': 'gpu_hist'}, dtrain, num_boost_round=10)

        test = xgb.DMatrix(X[:10, ...], missing=missing)
        predt_from_array = booster.inplace_predict(X[:10, ...], missing=missing)
        predt_from_dmatrix = booster.predict(test)

        cp.testing.assert_allclose(predt_from_array, predt_from_dmatrix)

        def predict_dense(x):
            inplace_predt = booster.inplace_predict(x)
            d = xgb.DMatrix(x)
            copied_predt = cp.array(booster.predict(d))
            return cp.all(copied_predt == inplace_predt)

        # Don't do this on Windows, see issue #5793
        if sys.platform.startswith("win"):
            pytest.skip(
                'Multi-threaded in-place prediction with cuPy is not working on Windows')
        for i in range(10):
            run_threaded_predict(X, rows, predict_dense)

        base_margin = cp_rng.randn(rows)
        self.run_inplace_base_margin(booster, dtrain, X, base_margin)

        # Create a wide dataset
        X = cp_rng.randn(100, 10000)
        y = cp_rng.randn(100)

        missing_idx = [i for i in range(0, X.shape[1], 16)]
        X[:, missing_idx] = missing
        reg = xgb.XGBRegressor(tree_method="gpu_hist", n_estimators=8, missing=missing)
        reg.fit(X, y)

        gpu_predt = reg.predict(X)
        reg.set_params(predictor="cpu_predictor")
        cpu_predt = reg.predict(X)
        np.testing.assert_allclose(gpu_predt, cpu_predt, atol=1e-6)

    @pytest.mark.skipif(**tm.no_cupy())
    @pytest.mark.skipif(**tm.no_cudf())
    def test_inplace_predict_cudf(self):
        import cupy as cp
        import cudf
        import pandas as pd
        rows = 1000
        cols = 10
        rng = np.random.RandomState(1994)
        cp.cuda.runtime.setDevice(0)
        X = rng.randn(rows, cols)
        X = pd.DataFrame(X)
        y = rng.randn(rows)
        X = cudf.from_pandas(X)

        dtrain = xgb.DMatrix(X, y)

        booster = xgb.train({'tree_method': 'gpu_hist'},
                            dtrain, num_boost_round=10)
        test = xgb.DMatrix(X)
        predt_from_array = booster.inplace_predict(X)
        predt_from_dmatrix = booster.predict(test)

        cp.testing.assert_allclose(predt_from_array, predt_from_dmatrix)

        def predict_df(x):
            # column major array
            inplace_predt = booster.inplace_predict(x.values)
            d = xgb.DMatrix(x)
            copied_predt = cp.array(booster.predict(d))
            assert cp.all(copied_predt == inplace_predt)

            inplace_predt = booster.inplace_predict(x)
            return cp.all(copied_predt == inplace_predt)

        for i in range(10):
            run_threaded_predict(X, rows, predict_df)

        base_margin = cudf.Series(rng.randn(rows))
        self.run_inplace_base_margin(booster, dtrain, X, base_margin)

    @given(strategies.integers(1, 10),
           tm.dataset_strategy, shap_parameter_strategy)
    @settings(deadline=None)
    def test_shap(self, num_rounds, dataset, param):
        param.update({"predictor": "gpu_predictor", "gpu_id": 0})
        param = dataset.set_params(param)
        dmat = dataset.get_dmat()
        bst = xgb.train(param, dmat, num_rounds)
        test_dmat = xgb.DMatrix(dataset.X, dataset.y, dataset.w, dataset.margin)
        shap = bst.predict(test_dmat, pred_contribs=True)
        margin = bst.predict(test_dmat, output_margin=True)
        assume(len(dataset.y) > 0)
        assert np.allclose(np.sum(shap, axis=len(shap.shape) - 1), margin, 1e-3, 1e-3)

    @given(strategies.integers(1, 10),
           tm.dataset_strategy, shap_parameter_strategy)
    @settings(deadline=None, max_examples=20)
    def test_shap_interactions(self, num_rounds, dataset, param):
        param.update({"predictor": "gpu_predictor", "gpu_id": 0})
        param = dataset.set_params(param)
        dmat = dataset.get_dmat()
        bst = xgb.train(param, dmat, num_rounds)
        test_dmat = xgb.DMatrix(dataset.X, dataset.y, dataset.w, dataset.margin)
        shap = bst.predict(test_dmat, pred_interactions=True)
        margin = bst.predict(test_dmat, output_margin=True)
        assume(len(dataset.y) > 0)
        assert np.allclose(np.sum(shap, axis=(len(shap.shape) - 1, len(shap.shape) - 2)),
                           margin,
                           1e-3, 1e-3)

    def test_shap_categorical(self):
        X, y = tm.make_categorical(100, 20, 7, False)
        Xy = xgb.DMatrix(X, y, enable_categorical=True)
        booster = xgb.train({"tree_method": "gpu_hist"}, Xy, num_boost_round=10)

        booster.set_param({"predictor": "gpu_predictor"})
        shap = booster.predict(Xy, pred_contribs=True)
        margin = booster.predict(Xy, output_margin=True)
        np.testing.assert_allclose(
            np.sum(shap, axis=len(shap.shape) - 1), margin, rtol=1e-3
        )

        booster.set_param({"predictor": "cpu_predictor"})
        shap = booster.predict(Xy, pred_contribs=True)
        margin = booster.predict(Xy, output_margin=True)
        np.testing.assert_allclose(
            np.sum(shap, axis=len(shap.shape) - 1), margin, rtol=1e-3
        )

    def test_predict_leaf_basic(self):
        gpu_leaf = run_predict_leaf('gpu_predictor')
        cpu_leaf = run_predict_leaf('cpu_predictor')
        np.testing.assert_equal(gpu_leaf, cpu_leaf)

    def run_predict_leaf_booster(self, param, num_rounds, dataset):
        param = dataset.set_params(param)
        m = dataset.get_dmat()
        booster = xgb.train(param, dtrain=dataset.get_dmat(), num_boost_round=num_rounds)
        booster.set_param({'predictor': 'cpu_predictor'})
        cpu_leaf = booster.predict(m, pred_leaf=True)

        booster.set_param({'predictor': 'gpu_predictor'})
        gpu_leaf = booster.predict(m, pred_leaf=True)

        np.testing.assert_equal(cpu_leaf, gpu_leaf)

    @given(predict_parameter_strategy, tm.dataset_strategy)
    @settings(deadline=None)
    def test_predict_leaf_gbtree(self, param, dataset):
        param['booster'] = 'gbtree'
        param['tree_method'] = 'gpu_hist'
        self.run_predict_leaf_booster(param, 10, dataset)

    @given(predict_parameter_strategy, tm.dataset_strategy)
    @settings(deadline=None)
    def test_predict_leaf_dart(self, param, dataset):
        param['booster'] = 'dart'
        param['tree_method'] = 'gpu_hist'
        self.run_predict_leaf_booster(param, 10, dataset)

    @pytest.mark.skipif(**tm.no_sklearn())
    @pytest.mark.skipif(**tm.no_pandas())
    @given(df=data_frames([column('x0', elements=strategies.integers(min_value=0, max_value=3)),
                           column('x1', elements=strategies.integers(min_value=0, max_value=5))],
                          index=range_indexes(min_size=20, max_size=50)))
    @settings(deadline=None)
    def test_predict_categorical_split(self, df):
        from sklearn.metrics import mean_squared_error

        df = df.astype('category')
        x0, x1 = df['x0'].to_numpy(), df['x1'].to_numpy()
        y = (x0 * 10 - 20) + (x1 - 2)
        dtrain = xgb.DMatrix(df, label=y, enable_categorical=True)

        params = {
            'tree_method': 'gpu_hist', 'predictor': 'gpu_predictor',
            'max_depth': 3, 'learning_rate': 1.0, 'base_score': 0.0, 'eval_metric': 'rmse'
        }

        eval_history = {}
        bst = xgb.train(params, dtrain, num_boost_round=5, evals=[(dtrain, 'train')],
                        verbose_eval=False, evals_result=eval_history)

        pred = bst.predict(dtrain)
        rmse = mean_squared_error(y_true=y, y_pred=pred, squared=False)
        np.testing.assert_almost_equal(rmse, eval_history['train']['rmse'][-1], decimal=5)

<<<<<<< HEAD
=======
    @pytest.mark.skipif(**tm.no_cupy())
>>>>>>> 584b45a9
    @pytest.mark.parametrize("n_classes", [2, 3])
    def test_predict_dart(self, n_classes):
        from sklearn.datasets import make_classification
        import cupy as cp
        n_samples = 1000
        X_, y_ = make_classification(
            n_samples=n_samples, n_informative=5, n_classes=n_classes
        )
        X, y = cp.array(X_), cp.array(y_)

        Xy = xgb.DMatrix(X, y)
        if n_classes == 2:
            params = {
                "tree_method": "gpu_hist",
                "booster": "dart",
                "rate_drop": 0.5,
                "objective": "binary:logistic"
            }
        else:
            params = {
                "tree_method": "gpu_hist",
                "booster": "dart",
                "rate_drop": 0.5,
                "objective": "multi:softprob",
                "num_class": n_classes
            }

        booster = xgb.train(params, Xy, num_boost_round=32)
        # predictor=auto
        inplace = booster.inplace_predict(X)
        copied = booster.predict(Xy)
        cpu_inplace = booster.inplace_predict(X_)
        booster.set_param({"predictor": "cpu_predictor"})
        cpu_copied = booster.predict(Xy)

        copied = cp.array(copied)
        cp.testing.assert_allclose(cpu_inplace, copied, atol=1e-6)
        cp.testing.assert_allclose(cpu_copied, copied, atol=1e-6)
        cp.testing.assert_allclose(inplace, copied, atol=1e-6)

        booster.set_param({"predictor": "gpu_predictor"})
        inplace = booster.inplace_predict(X)
        copied = booster.predict(Xy)

        copied = cp.array(copied)
        cp.testing.assert_allclose(inplace, copied, atol=1e-6)

    @pytest.mark.skipif(**tm.no_cupy())
    def test_dtypes(self):
        import cupy as cp
        rows = 1000
        cols = 10
        rng = cp.random.RandomState(1994)
        orig = rng.randint(low=0, high=127, size=rows * cols).reshape(
            rows, cols
        )
        y = rng.randint(low=0, high=127, size=rows)
        dtrain = xgb.DMatrix(orig, label=y)
        booster = xgb.train({"tree_method": "gpu_hist"}, dtrain)

        predt_orig = booster.inplace_predict(orig)
        # all primitive types in numpy
        for dtype in [
            cp.signedinteger,
            cp.byte,
            cp.short,
            cp.intc,
            cp.int_,
            cp.longlong,
            cp.unsignedinteger,
            cp.ubyte,
            cp.ushort,
            cp.uintc,
            cp.uint,
            cp.ulonglong,
            cp.floating,
            cp.half,
            cp.single,
            cp.double,
        ]:
            X = cp.array(orig, dtype=dtype)
            predt = booster.inplace_predict(X)
            cp.testing.assert_allclose(predt, predt_orig)

        # boolean
        orig = cp.random.binomial(1, 0.5, size=rows * cols).reshape(
            rows, cols
        )
        predt_orig = booster.inplace_predict(orig)
        for dtype in [cp.bool8, cp.bool_]:
            X = cp.array(orig, dtype=dtype)
            predt = booster.inplace_predict(X)
            cp.testing.assert_allclose(predt, predt_orig)

        # unsupported types
        for dtype in [
            cp.complex64,
            cp.complex128,
        ]:
            X = cp.array(orig, dtype=dtype)
            with pytest.raises(ValueError):
                booster.inplace_predict(X)<|MERGE_RESOLUTION|>--- conflicted
+++ resolved
@@ -352,10 +352,7 @@
         rmse = mean_squared_error(y_true=y, y_pred=pred, squared=False)
         np.testing.assert_almost_equal(rmse, eval_history['train']['rmse'][-1], decimal=5)
 
-<<<<<<< HEAD
-=======
     @pytest.mark.skipif(**tm.no_cupy())
->>>>>>> 584b45a9
     @pytest.mark.parametrize("n_classes", [2, 3])
     def test_predict_dart(self, n_classes):
         from sklearn.datasets import make_classification
