#!/usr/bin/groovy
// -*- mode: groovy -*-
// Jenkins pipeline
// See documents at https://jenkins.io/doc/book/pipeline/jenkinsfile/

// Command to run command inside a docker container
dockerRun = 'tests/ci_build/ci_build.sh'

// Which CUDA version to use when building reference distribution wheel
ref_cuda_ver = '10.1'

import groovy.transform.Field

@Field
def commit_id   // necessary to pass a variable from one stage to another

pipeline {
  // Each stage specify its own agent
  agent none

  environment {
    DOCKER_CACHE_ECR_ID = '492475357299'
    DOCKER_CACHE_ECR_REGION = 'us-west-2'
  }

  // Setup common job properties
  options {
    ansiColor('xterm')
    timestamps()
    timeout(time: 240, unit: 'MINUTES')
    buildDiscarder(logRotator(numToKeepStr: '10'))
    preserveStashes()
  }

  // Build stages
  stages {
    stage('Jenkins Linux: Initialize') {
      agent { label 'job_initializer' }
      steps {
        script {
          def buildNumber = env.BUILD_NUMBER as int
          if (buildNumber > 1) milestone(buildNumber - 1)
          milestone(buildNumber)

          checkoutSrcs()
          commit_id = "${GIT_COMMIT}"
        }
        sh 'python3 tests/jenkins_get_approval.py'
        stash name: 'srcs'
      }
    }
    stage('Jenkins Linux: Build') {
      agent none
      steps {
        script {
          parallel ([
            'clang-tidy': { ClangTidy() },
            'build-cpu': { BuildCPU() },
            'build-cpu-arm64': { BuildCPUARM64() },
            'build-cpu-rabit-mock': { BuildCPUMock() },
            // Build reference, distribution-ready Python wheel with CUDA 10.1
            // using CentOS 7 image
            'build-gpu-cuda10.1': { BuildCUDA(cuda_version: '10.1') },
<<<<<<< HEAD
            'build-gpu-cuda10.2': { BuildCUDA(cuda_version: '10.2', build_rmm: true) },
            'build-gpu-cuda11.0': { BuildCUDA(cuda_version: '11.0') },
            'build-gpu-rpkg': { BuildRPackageWithCUDA(cuda_version: '10.0') },
            'build-jvm-packages-gpu-cuda10.0': { BuildJVMPackagesWithCUDA(spark_version: '3.0.0', cuda_version: '10.0') },
=======
            // The build-gpu-* builds below use Ubuntu image
            'build-gpu-cuda11.0': { BuildCUDA(cuda_version: '11.0', build_rmm: true) },
            'build-gpu-rpkg': { BuildRPackageWithCUDA(cuda_version: '10.1') },
            'build-jvm-packages-gpu-cuda10.1': { BuildJVMPackagesWithCUDA(spark_version: '3.0.0', cuda_version: '11.0') },
>>>>>>> 584b45a9
            'build-jvm-packages': { BuildJVMPackages(spark_version: '3.0.0') },
            'build-jvm-doc': { BuildJVMDoc() }
          ])
        }
      }
    }
    stage('Jenkins Linux: Test') {
      agent none
      steps {
        script {
          parallel ([
            'test-python-cpu': { TestPythonCPU() },
            'test-python-cpu-arm64': { TestPythonCPUARM64() },
            // artifact_cuda_version doesn't apply to RMM tests; RMM tests will always match CUDA version between artifact and host env
            'test-python-gpu-cuda11.0-cross': { TestPythonGPU(artifact_cuda_version: '10.1', host_cuda_version: '11.0', test_rmm: true) },
            'test-python-gpu-cuda11.0': { TestPythonGPU(artifact_cuda_version: '11.0', host_cuda_version: '11.0') },
            'test-python-mgpu-cuda11.0': { TestPythonGPU(artifact_cuda_version: '10.1', host_cuda_version: '11.0', multi_gpu: true, test_rmm: true) },
            'test-cpp-gpu-cuda11.0': { TestCppGPU(artifact_cuda_version: '11.0', host_cuda_version: '11.0', test_rmm: true) },
            'test-jvm-jdk8': { CrossTestJVMwithJDK(jdk_version: '8', spark_version: '3.0.0') },
            'test-jvm-jdk11': { CrossTestJVMwithJDK(jdk_version: '11') },
            'test-jvm-jdk12': { CrossTestJVMwithJDK(jdk_version: '12') }
          ])
        }
      }
    }
    stage('Jenkins Linux: Deploy') {
      agent none
      steps {
        script {
          parallel ([
            'deploy-jvm-packages': { DeployJVMPackages(spark_version: '3.0.0') }
          ])
        }
      }
    }
  }
}

// check out source code from git
def checkoutSrcs() {
  retry(5) {
    try {
      timeout(time: 2, unit: 'MINUTES') {
        checkout scm
        sh 'git submodule update --init'
      }
    } catch (exc) {
      deleteDir()
      error "Failed to fetch source codes"
    }
  }
}

def GetCUDABuildContainerType(cuda_version) {
  return (cuda_version == ref_cuda_ver) ? 'gpu_build_centos7' : 'gpu_build'
}

def ClangTidy() {
  node('linux && cpu_build') {
    unstash name: 'srcs'
    echo "Running clang-tidy job..."
    def container_type = "clang_tidy"
    def docker_binary = "docker"
    def dockerArgs = "--build-arg CUDA_VERSION_ARG=10.1"
    sh """
    ${dockerRun} ${container_type} ${docker_binary} ${dockerArgs} python3 tests/ci_build/tidy.py
    """
    deleteDir()
  }
}

def BuildCPU() {
  node('linux && cpu') {
    unstash name: 'srcs'
    echo "Build CPU"
    def container_type = "cpu"
    def docker_binary = "docker"
    sh """
    ${dockerRun} ${container_type} ${docker_binary} rm -fv dmlc-core/include/dmlc/build_config_default.h
      # This step is not necessary, but here we include it, to ensure that DMLC_CORE_USE_CMAKE flag is correctly propagated
      # We want to make sure that we use the configured header build/dmlc/build_config.h instead of include/dmlc/build_config_default.h.
      # See discussion at https://github.com/dmlc/xgboost/issues/5510
    ${dockerRun} ${container_type} ${docker_binary} tests/ci_build/build_via_cmake.sh -DPLUGIN_DENSE_PARSER=ON
    ${dockerRun} ${container_type} ${docker_binary} bash -c "cd build && ctest --extra-verbose"
    """
    // Sanitizer test
    def docker_extra_params = "CI_DOCKER_EXTRA_PARAMS_INIT='-e ASAN_SYMBOLIZER_PATH=/usr/bin/llvm-symbolizer -e ASAN_OPTIONS=symbolize=1 -e UBSAN_OPTIONS=print_stacktrace=1:log_path=ubsan_error.log --cap-add SYS_PTRACE'"
    sh """
    ${dockerRun} ${container_type} ${docker_binary} tests/ci_build/build_via_cmake.sh -DUSE_SANITIZER=ON -DENABLED_SANITIZERS="address;leak;undefined" \
      -DCMAKE_BUILD_TYPE=Debug -DSANITIZER_PATH=/usr/lib/x86_64-linux-gnu/
    ${docker_extra_params} ${dockerRun} ${container_type} ${docker_binary} bash -c "cd build && ctest --exclude-regex AllTestsInDMLCUnitTests --extra-verbose"
    """

    stash name: 'xgboost_cli', includes: 'xgboost'
    deleteDir()
  }
}

def BuildCPUARM64() {
  node('linux && arm64') {
    unstash name: 'srcs'
    echo "Build CPU ARM64"
    def container_type = "aarch64"
    def docker_binary = "docker"
    def wheel_tag = "manylinux2014_aarch64"
    sh """
    ${dockerRun} ${container_type} ${docker_binary} tests/ci_build/build_via_cmake.sh --conda-env=aarch64_test -DOPEN_MP:BOOL=ON -DHIDE_CXX_SYMBOL=ON
    ${dockerRun} ${container_type} ${docker_binary} bash -c "cd build && ctest --extra-verbose"
    ${dockerRun} ${container_type} ${docker_binary} bash -c "cd python-package && rm -rf dist/* && python setup.py bdist_wheel --universal"
    ${dockerRun} ${container_type} ${docker_binary} python tests/ci_build/rename_whl.py python-package/dist/*.whl ${commit_id} ${wheel_tag}
    ${dockerRun} ${container_type} ${docker_binary} bash -c "auditwheel repair --plat ${wheel_tag} python-package/dist/*.whl && python tests/ci_build/rename_whl.py wheelhouse/*.whl ${commit_id} ${wheel_tag}"
    mv -v wheelhouse/*.whl python-package/dist/
    # Make sure that libgomp.so is vendored in the wheel
    ${dockerRun} ${container_type} ${docker_binary} bash -c "unzip -l python-package/dist/*.whl | grep libgomp || exit -1"
    """
    echo 'Stashing Python wheel...'
    stash name: "xgboost_whl_arm64_cpu", includes: 'python-package/dist/*.whl'
    if (env.BRANCH_NAME == 'master' || env.BRANCH_NAME.startsWith('release')) {
      echo 'Uploading Python wheel...'
      path = ("${BRANCH_NAME}" == 'master') ? '' : "${BRANCH_NAME}/"
      s3Upload bucket: 'xgboost-nightly-builds', path: path, acl: 'PublicRead', workingDir: 'python-package/dist', includePathPattern:'**/*.whl'
    }
    stash name: 'xgboost_cli_arm64', includes: 'xgboost'
    deleteDir()
  }
}

def BuildCPUMock() {
  node('linux && cpu') {
    unstash name: 'srcs'
    echo "Build CPU with rabit mock"
    def container_type = "cpu"
    def docker_binary = "docker"
    sh """
    ${dockerRun} ${container_type} ${docker_binary} tests/ci_build/build_mock_cmake.sh
    """
    echo 'Stashing rabit C++ test executable (xgboost)...'
    stash name: 'xgboost_rabit_tests', includes: 'xgboost'
    deleteDir()
  }
}

def BuildCUDA(args) {
  node('linux && cpu_build') {
    unstash name: 'srcs'
    echo "Build with CUDA ${args.cuda_version}"
    def container_type = GetCUDABuildContainerType(args.cuda_version)
    def docker_binary = "docker"
    def docker_args = "--build-arg CUDA_VERSION_ARG=${args.cuda_version}"
    def arch_flag = ""
    if (env.BRANCH_NAME != 'master' && !(env.BRANCH_NAME.startsWith('release'))) {
      arch_flag = "-DGPU_COMPUTE_VER=75"
    }
    def wheel_tag = "manylinux2014_x86_64"
    sh """
    ${dockerRun} ${container_type} ${docker_binary} ${docker_args} tests/ci_build/build_via_cmake.sh -DUSE_CUDA=ON -DUSE_NCCL=ON -DOPEN_MP:BOOL=ON -DHIDE_CXX_SYMBOLS=ON ${arch_flag}
    ${dockerRun} ${container_type} ${docker_binary} ${docker_args} bash -c "cd python-package && rm -rf dist/* && python setup.py bdist_wheel --universal"
    ${dockerRun} ${container_type} ${docker_binary} ${docker_args} python tests/ci_build/rename_whl.py python-package/dist/*.whl ${commit_id} ${wheel_tag}
    """
    if (args.cuda_version == ref_cuda_ver) {
      sh """
      ${dockerRun} auditwheel_x86_64 ${docker_binary} auditwheel repair --plat ${wheel_tag} python-package/dist/*.whl
      ${dockerRun} ${container_type} ${docker_binary} ${docker_args} python tests/ci_build/rename_whl.py wheelhouse/*.whl ${commit_id} ${wheel_tag}
      mv -v wheelhouse/*.whl python-package/dist/
      # Make sure that libgomp.so is vendored in the wheel
      ${dockerRun} auditwheel_x86_64 ${docker_binary} bash -c "unzip -l python-package/dist/*.whl | grep libgomp  || exit -1"
      """
    }
    echo 'Stashing Python wheel...'
    stash name: "xgboost_whl_cuda${args.cuda_version}", includes: 'python-package/dist/*.whl'
    if (args.cuda_version == ref_cuda_ver && (env.BRANCH_NAME == 'master' || env.BRANCH_NAME.startsWith('release'))) {
      echo 'Uploading Python wheel...'
      path = ("${BRANCH_NAME}" == 'master') ? '' : "${BRANCH_NAME}/"
      s3Upload bucket: 'xgboost-nightly-builds', path: path, acl: 'PublicRead', workingDir: 'python-package/dist', includePathPattern:'**/*.whl'
    }
    echo 'Stashing C++ test executable (testxgboost)...'
    stash name: "xgboost_cpp_tests_cuda${args.cuda_version}", includes: 'build/testxgboost'
    if (args.build_rmm) {
      echo "Build with CUDA ${args.cuda_version} and RMM"
      container_type = "rmm"
      docker_binary = "docker"
      docker_args = "--build-arg CUDA_VERSION_ARG=${args.cuda_version}"
      sh """
      rm -rf build/
      ${dockerRun} ${container_type} ${docker_binary} ${docker_args} tests/ci_build/build_via_cmake.sh --conda-env=gpu_test -DUSE_CUDA=ON -DUSE_NCCL=ON -DPLUGIN_RMM=ON -DBUILD_WITH_CUDA_CUB=ON ${arch_flag}
      ${dockerRun} ${container_type} ${docker_binary} ${docker_args} bash -c "cd python-package && rm -rf dist/* && python setup.py bdist_wheel --universal"
      ${dockerRun} ${container_type} ${docker_binary} ${docker_args} python tests/ci_build/rename_whl.py python-package/dist/*.whl ${commit_id} manylinux2014_x86_64
      """
      echo 'Stashing Python wheel...'
      stash name: "xgboost_whl_rmm_cuda${args.cuda_version}", includes: 'python-package/dist/*.whl'
      echo 'Stashing C++ test executable (testxgboost)...'
      stash name: "xgboost_cpp_tests_rmm_cuda${args.cuda_version}", includes: 'build/testxgboost'
    }
    deleteDir()
  }
}

def BuildRPackageWithCUDA(args) {
  node('linux && cpu_build') {
    unstash name: 'srcs'
<<<<<<< HEAD
    def container_type = 'gpu_build_r_centos6'
    def docker_binary = "docker"
    def docker_args = "--build-arg CUDA_VERSION_ARG=10.0"
=======
    def container_type = 'gpu_build_r_centos7'
    def docker_binary = "docker"
    def docker_args = "--build-arg CUDA_VERSION_ARG=${args.cuda_version}"
>>>>>>> 584b45a9
    if (env.BRANCH_NAME == 'master' || env.BRANCH_NAME.startsWith('release')) {
      sh """
      ${dockerRun} ${container_type} ${docker_binary} ${docker_args} tests/ci_build/build_r_pkg_with_cuda.sh ${commit_id}
      """
      echo 'Uploading R tarball...'
      path = ("${BRANCH_NAME}" == 'master') ? '' : "${BRANCH_NAME}/"
      s3Upload bucket: 'xgboost-nightly-builds', path: path, acl: 'PublicRead', includePathPattern:'xgboost_r_gpu_linux_*.tar.gz'
    }
    deleteDir()
  }
}

def BuildJVMPackagesWithCUDA(args) {
  node('linux && mgpu') {
    unstash name: 'srcs'
    echo "Build XGBoost4J-Spark with Spark ${args.spark_version}, CUDA ${args.cuda_version}"
    def container_type = "jvm_gpu_build"
    def docker_binary = "nvidia-docker"
    def docker_args = "--build-arg CUDA_VERSION_ARG=${args.cuda_version}"
    def arch_flag = ""
    if (env.BRANCH_NAME != 'master' && !(env.BRANCH_NAME.startsWith('release'))) {
      arch_flag = "-DGPU_COMPUTE_VER=75"
    }
    // Use only 4 CPU cores
    def docker_extra_params = "CI_DOCKER_EXTRA_PARAMS_INIT='--cpuset-cpus 0-3'"
    sh """
    ${docker_extra_params} ${dockerRun} ${container_type} ${docker_binary} ${docker_args} tests/ci_build/build_jvm_packages.sh ${args.spark_version} -Duse.cuda=ON $arch_flag
    """
    echo "Stashing XGBoost4J JAR with CUDA ${args.cuda_version} ..."
    stash name: 'xgboost4j_jar_gpu', includes: "jvm-packages/xgboost4j-gpu/target/*.jar,jvm-packages/xgboost4j-spark-gpu/target/*.jar"
    deleteDir()
  }
}

def BuildJVMPackages(args) {
  node('linux && cpu') {
    unstash name: 'srcs'
    echo "Build XGBoost4J-Spark with Spark ${args.spark_version}"
    def container_type = "jvm"
    def docker_binary = "docker"
    // Use only 4 CPU cores
    def docker_extra_params = "CI_DOCKER_EXTRA_PARAMS_INIT='--cpuset-cpus 0-3'"
    sh """
    ${docker_extra_params} ${dockerRun} ${container_type} ${docker_binary} tests/ci_build/build_jvm_packages.sh ${args.spark_version}
    """
    echo 'Stashing XGBoost4J JAR...'
    stash name: 'xgboost4j_jar', includes: "jvm-packages/xgboost4j/target/*.jar,jvm-packages/xgboost4j-spark/target/*.jar,jvm-packages/xgboost4j-example/target/*.jar"
    deleteDir()
  }
}

def BuildJVMDoc() {
  node('linux && cpu') {
    unstash name: 'srcs'
    echo "Building JVM doc..."
    def container_type = "jvm"
    def docker_binary = "docker"
    sh """
    ${dockerRun} ${container_type} ${docker_binary} tests/ci_build/build_jvm_doc.sh ${BRANCH_NAME}
    """
    if (env.BRANCH_NAME == 'master' || env.BRANCH_NAME.startsWith('release')) {
      echo 'Uploading doc...'
      s3Upload file: "jvm-packages/${BRANCH_NAME}.tar.bz2", bucket: 'xgboost-docs', acl: 'PublicRead', path: "${BRANCH_NAME}.tar.bz2"
    }
    deleteDir()
  }
}

def TestPythonCPU() {
  node('linux && cpu') {
    unstash name: "xgboost_whl_cuda${ref_cuda_ver}"
    unstash name: 'srcs'
    unstash name: 'xgboost_cli'
    echo "Test Python CPU"
    def container_type = "cpu"
    def docker_binary = "docker"
    sh """
    ${dockerRun} ${container_type} ${docker_binary} tests/ci_build/test_python.sh cpu
    """
    deleteDir()
  }
}

def TestPythonCPUARM64() {
  node('linux && arm64') {
    unstash name: "xgboost_whl_arm64_cpu"
    unstash name: 'srcs'
    unstash name: 'xgboost_cli_arm64'
    echo "Test Python CPU ARM64"
    def container_type = "aarch64"
    def docker_binary = "docker"
    sh """
    ${dockerRun} ${container_type} ${docker_binary} tests/ci_build/test_python.sh cpu-arm64
    """
    deleteDir()
  }
}

def TestPythonGPU(args) {
  def nodeReq = (args.multi_gpu) ? 'linux && mgpu' : 'linux && gpu'
  def artifact_cuda_version = (args.artifact_cuda_version) ?: ref_cuda_ver
  node(nodeReq) {
    unstash name: "xgboost_whl_cuda${artifact_cuda_version}"
    unstash name: "xgboost_cpp_tests_cuda${artifact_cuda_version}"
    unstash name: 'srcs'
    echo "Test Python GPU: CUDA ${args.host_cuda_version}"
    def container_type = "gpu"
    def docker_binary = "nvidia-docker"
    def docker_args = "--build-arg CUDA_VERSION_ARG=${args.host_cuda_version}"
    def mgpu_indicator = (args.multi_gpu) ? 'mgpu' : 'gpu'
    // Allocate extra space in /dev/shm to enable NCCL
    def docker_extra_params = (args.multi_gpu) ? "CI_DOCKER_EXTRA_PARAMS_INIT='--shm-size=4g'" : ''
    sh "${docker_extra_params} ${dockerRun} ${container_type} ${docker_binary} ${docker_args} tests/ci_build/test_python.sh ${mgpu_indicator}"
    if (args.test_rmm) {
      sh "rm -rfv build/ python-package/dist/"
      unstash name: "xgboost_whl_rmm_cuda${args.host_cuda_version}"
      unstash name: "xgboost_cpp_tests_rmm_cuda${args.host_cuda_version}"
      sh "${docker_extra_params} ${dockerRun} ${container_type} ${docker_binary} ${docker_args} tests/ci_build/test_python.sh ${mgpu_indicator} --use-rmm-pool"
    }
    deleteDir()
  }
}

def TestCppGPU(args) {
  def nodeReq = 'linux && mgpu'
  def artifact_cuda_version = (args.artifact_cuda_version) ?: ref_cuda_ver
  node(nodeReq) {
    unstash name: "xgboost_cpp_tests_cuda${artifact_cuda_version}"
    unstash name: 'srcs'
    echo "Test C++, CUDA ${args.host_cuda_version}"
    def container_type = "gpu"
    def docker_binary = "nvidia-docker"
    def docker_args = "--build-arg CUDA_VERSION_ARG=${args.host_cuda_version}"
    sh "${dockerRun} ${container_type} ${docker_binary} ${docker_args} build/testxgboost"
    if (args.test_rmm) {
      sh "rm -rfv build/"
      unstash name: "xgboost_cpp_tests_rmm_cuda${args.host_cuda_version}"
      echo "Test C++, CUDA ${args.host_cuda_version} with RMM"
      container_type = "rmm"
      docker_binary = "nvidia-docker"
      docker_args = "--build-arg CUDA_VERSION_ARG=${args.host_cuda_version}"
      sh """
      ${dockerRun} ${container_type} ${docker_binary} ${docker_args} bash -c "source activate gpu_test && build/testxgboost --use-rmm-pool --gtest_filter=-*DeathTest.*"
      """
    }
    deleteDir()
  }
}

def CrossTestJVMwithJDK(args) {
  node('linux && cpu') {
    unstash name: 'xgboost4j_jar'
    unstash name: 'srcs'
    if (args.spark_version != null) {
      echo "Test XGBoost4J on a machine with JDK ${args.jdk_version}, Spark ${args.spark_version}"
    } else {
      echo "Test XGBoost4J on a machine with JDK ${args.jdk_version}"
    }
    def container_type = "jvm_cross"
    def docker_binary = "docker"
    def spark_arg = (args.spark_version != null) ? "--build-arg SPARK_VERSION=${args.spark_version}" : ""
    def docker_args = "--build-arg JDK_VERSION=${args.jdk_version} ${spark_arg}"
    // Run integration tests only when spark_version is given
    def docker_extra_params = (args.spark_version != null) ? "CI_DOCKER_EXTRA_PARAMS_INIT='-e RUN_INTEGRATION_TEST=1'" : ""
    sh """
    ${docker_extra_params} ${dockerRun} ${container_type} ${docker_binary} ${docker_args} tests/ci_build/test_jvm_cross.sh
    """
    deleteDir()
  }
}

def DeployJVMPackages(args) {
  node('linux && cpu') {
    unstash name: 'srcs'
    if (env.BRANCH_NAME == 'master' || env.BRANCH_NAME.startsWith('release')) {
      echo 'Deploying to xgboost-maven-repo S3 repo...'
      sh """
      ${dockerRun} jvm_gpu_build docker --build-arg CUDA_VERSION_ARG=10.1 tests/ci_build/deploy_jvm_packages.sh ${args.spark_version}
      """
    }
    deleteDir()
  }
}<|MERGE_RESOLUTION|>--- conflicted
+++ resolved
@@ -61,17 +61,10 @@
             // Build reference, distribution-ready Python wheel with CUDA 10.1
             // using CentOS 7 image
             'build-gpu-cuda10.1': { BuildCUDA(cuda_version: '10.1') },
-<<<<<<< HEAD
-            'build-gpu-cuda10.2': { BuildCUDA(cuda_version: '10.2', build_rmm: true) },
-            'build-gpu-cuda11.0': { BuildCUDA(cuda_version: '11.0') },
-            'build-gpu-rpkg': { BuildRPackageWithCUDA(cuda_version: '10.0') },
-            'build-jvm-packages-gpu-cuda10.0': { BuildJVMPackagesWithCUDA(spark_version: '3.0.0', cuda_version: '10.0') },
-=======
             // The build-gpu-* builds below use Ubuntu image
             'build-gpu-cuda11.0': { BuildCUDA(cuda_version: '11.0', build_rmm: true) },
             'build-gpu-rpkg': { BuildRPackageWithCUDA(cuda_version: '10.1') },
             'build-jvm-packages-gpu-cuda10.1': { BuildJVMPackagesWithCUDA(spark_version: '3.0.0', cuda_version: '11.0') },
->>>>>>> 584b45a9
             'build-jvm-packages': { BuildJVMPackages(spark_version: '3.0.0') },
             'build-jvm-doc': { BuildJVMDoc() }
           ])
@@ -272,15 +265,9 @@
 def BuildRPackageWithCUDA(args) {
   node('linux && cpu_build') {
     unstash name: 'srcs'
-<<<<<<< HEAD
-    def container_type = 'gpu_build_r_centos6'
-    def docker_binary = "docker"
-    def docker_args = "--build-arg CUDA_VERSION_ARG=10.0"
-=======
     def container_type = 'gpu_build_r_centos7'
     def docker_binary = "docker"
     def docker_args = "--build-arg CUDA_VERSION_ARG=${args.cuda_version}"
->>>>>>> 584b45a9
     if (env.BRANCH_NAME == 'master' || env.BRANCH_NAME.startsWith('release')) {
       sh """
       ${dockerRun} ${container_type} ${docker_binary} ${docker_args} tests/ci_build/build_r_pkg_with_cuda.sh ${commit_id}
