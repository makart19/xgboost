/*!
 * Copyright 2014-2021 by Contributors
 * \file gbtree.cc
 * \brief gradient boosted tree implementation.
 * \author Tianqi Chen
 */
#include <dmlc/omp.h>
#include <dmlc/parameter.h>

#include <vector>
#include <memory>
#include <utility>
#include <string>
#include <limits>
#include <algorithm>

#include "xgboost/data.h"
#include "xgboost/gbm.h"
#include "xgboost/logging.h"
#include "xgboost/json.h"
#include "xgboost/predictor.h"
#include "xgboost/tree_updater.h"
#include "xgboost/host_device_vector.h"

#include "gbtree.h"
#include "gbtree_model.h"
#include "../common/common.h"
#include "../common/random.h"
#include "../common/timer.h"
#include "../common/threading_utils.h"

namespace xgboost {
namespace gbm {

DMLC_REGISTRY_FILE_TAG(gbtree);

void GBTree::Configure(const Args& cfg) {
  this->cfg_ = cfg;
  std::string updater_seq = tparam_.updater_seq;
  tparam_.UpdateAllowUnknown(cfg);

  model_.Configure(cfg);

  // for the 'update' process_type, move trees into trees_to_update
  if (tparam_.process_type == TreeProcessType::kUpdate) {
    model_.InitTreesToUpdate();
  }

  // configure predictors
  if (!cpu_predictor_) {
    cpu_predictor_ = std::unique_ptr<Predictor>(
        Predictor::Create("cpu_predictor", this->generic_param_));
  }
  cpu_predictor_->Configure(cfg);
#if defined(XGBOOST_USE_CUDA)
  auto n_gpus = common::AllVisibleGPUs();
  if (!gpu_predictor_ && n_gpus != 0) {
    gpu_predictor_ = std::unique_ptr<Predictor>(
        Predictor::Create("gpu_predictor", this->generic_param_));
  }
  if (n_gpus != 0) {
    gpu_predictor_->Configure(cfg);
  }
#endif  // defined(XGBOOST_USE_CUDA)

#if defined(XGBOOST_USE_ONEAPI)
  if (!oneapi_predictor_) {
    oneapi_predictor_ = std::unique_ptr<Predictor>(
        Predictor::Create("oneapi_predictor", this->generic_param_));
  }
  oneapi_predictor_->Configure(cfg);
#endif  // defined(XGBOOST_USE_ONEAPI)

  monitor_.Init("GBTree");

  specified_updater_ = std::any_of(cfg.cbegin(), cfg.cend(),
                   [](std::pair<std::string, std::string> const& arg) {
                     return arg.first == "updater";
                   });

  if (specified_updater_ && !showed_updater_warning_) {
    LOG(WARNING) << "DANGER AHEAD: You have manually specified `updater` "
        "parameter. The `tree_method` parameter will be ignored. "
        "Incorrect sequence of updaters will produce undefined "
        "behavior. For common uses, we recommend using "
        "`tree_method` parameter instead.";
    // Don't drive users to silent XGBOost.
    showed_updater_warning_ = true;
  }

  this->ConfigureUpdaters();
  if (updater_seq != tparam_.updater_seq) {
    updaters_.clear();
    this->InitUpdater(cfg);
  } else {
    for (auto &up : updaters_) {
      up->Configure(cfg);
    }
  }

  configured_ = true;
}

// FIXME(trivialfis): This handles updaters.  Because the choice of updaters depends on
// whether external memory is used and how large is dataset.  We can remove the dependency
// on DMatrix once `hist` tree method can handle external memory so that we can make it
// default.
void GBTree::ConfigureWithKnownData(Args const& cfg, DMatrix* fmat) {
  CHECK(this->configured_);
  std::string updater_seq = tparam_.updater_seq;
  CHECK(tparam_.GetInitialised());

  tparam_.UpdateAllowUnknown(cfg);

  this->PerformTreeMethodHeuristic(fmat);
  this->ConfigureUpdaters();

  // initialize the updaters only when needed.
  if (updater_seq != tparam_.updater_seq) {
    LOG(DEBUG) << "Using updaters: " << tparam_.updater_seq;
    this->updaters_.clear();
    this->InitUpdater(cfg);
  }
}

void GBTree::PerformTreeMethodHeuristic(DMatrix* fmat) {
  if (specified_updater_) {
    // This method is disabled when `updater` parameter is explicitly
    // set, since only experts are expected to do so.
    return;
  }
  // tparam_ is set before calling this function.
  if (tparam_.tree_method != TreeMethod::kAuto) {
    return;
  }

  if (rabit::IsDistributed()) {
    LOG(INFO) << "Tree method is automatically selected to be 'approx' "
                 "for distributed training.";
    tparam_.tree_method = TreeMethod::kApprox;
  } else if (!fmat->SingleColBlock()) {
    LOG(INFO) << "Tree method is automatically set to 'approx' "
                 "since external-memory data matrix is used.";
    tparam_.tree_method = TreeMethod::kApprox;
  } else if (fmat->Info().num_row_ >= (4UL << 20UL)) {
    /* Choose tree_method='approx' automatically for large data matrix */
    LOG(INFO) << "Tree method is automatically selected to be "
                 "'approx' for faster speed. To use old behavior "
                 "(exact greedy algorithm on single machine), "
                 "set tree_method to 'exact'.";
    tparam_.tree_method = TreeMethod::kApprox;
  } else {
    tparam_.tree_method = TreeMethod::kExact;
  }
  LOG(DEBUG) << "Using tree method: " << static_cast<int>(tparam_.tree_method);
}

void GBTree::ConfigureUpdaters() {
  if (specified_updater_) {
    return;
  }
  // `updater` parameter was manually specified
  /* Choose updaters according to tree_method parameters */
  switch (tparam_.tree_method) {
    case TreeMethod::kAuto:
      // Use heuristic to choose between 'exact' and 'approx' This
      // choice is carried out in PerformTreeMethodHeuristic() before
      // calling this function.
      break;
    case TreeMethod::kApprox:
      tparam_.updater_seq = "grow_histmaker,prune";
      break;
    case TreeMethod::kExact:
      tparam_.updater_seq = "grow_colmaker,prune";
      break;
    case TreeMethod::kHist:
      LOG(INFO) <<
          "Tree method is selected to be 'hist', which uses a "
          "single updater grow_quantile_histmaker.";
      tparam_.updater_seq = "grow_quantile_histmaker";
      break;
    case TreeMethod::kGPUHist: {
      common::AssertGPUSupport();
      tparam_.updater_seq = "grow_gpu_hist";
      break;
    }
    default:
      LOG(FATAL) << "Unknown tree_method ("
                 << static_cast<int>(tparam_.tree_method) << ") detected";
  }
}

void GPUCopyGradient(HostDeviceVector<GradientPair> const *in_gpair,
                     bst_group_t n_groups, bst_group_t group_id,
                     HostDeviceVector<GradientPair> *out_gpair)
#if defined(XGBOOST_USE_CUDA)
;  // NOLINT
#else
{
  common::AssertGPUSupport();
}
#endif

void CopyGradient(HostDeviceVector<GradientPair> const *in_gpair,
                  bst_group_t n_groups, bst_group_t group_id,
                  HostDeviceVector<GradientPair> *out_gpair) {
  if (in_gpair->DeviceIdx() != GenericParameter::kCpuId) {
    GPUCopyGradient(in_gpair, n_groups, group_id, out_gpair);
  } else {
    std::vector<GradientPair> &tmp_h = out_gpair->HostVector();
    auto nsize = static_cast<bst_omp_uint>(out_gpair->Size());
    const auto &gpair_h = in_gpair->ConstHostVector();
    common::ParallelFor(nsize, [&](bst_omp_uint i) {
      tmp_h[i] = gpair_h[i * n_groups + group_id];
    });
  }
}

void GBTree::DoBoost(DMatrix* p_fmat,
                     HostDeviceVector<GradientPair>* in_gpair,
                     PredictionCacheEntry* predt) {
  std::vector<std::vector<std::unique_ptr<RegTree> > > new_trees;
  const int ngroup = model_.learner_model_param->num_output_group;
  ConfigureWithKnownData(this->cfg_, p_fmat);
  monitor_.Start("BoostNewTrees");
  // Weird case that tree method is cpu-based but gpu_id is set.  Ideally we should let
  // `gpu_id` be the single source of determining what algorithms to run, but that will
  // break a lots of existing code.
  auto device = tparam_.tree_method != TreeMethod::kGPUHist
                    ? GenericParameter::kCpuId
                    : generic_param_->gpu_id;
  auto out = MatrixView<float>(
      &predt->predictions,
      {static_cast<size_t>(p_fmat->Info().num_row_), static_cast<size_t>(ngroup)}, device);
  CHECK_NE(ngroup, 0);
  if (ngroup == 1) {
    std::vector<std::unique_ptr<RegTree>> ret;
    BoostNewTrees(in_gpair, p_fmat, 0, &ret);
    const size_t num_new_trees = ret.size();
    new_trees.push_back(std::move(ret));
    auto v_predt = VectorView<float>{out, 0};
    if (updaters_.size() > 0 && num_new_trees == 1 &&
        predt->predictions.Size() > 0 &&
        updaters_.back()->UpdatePredictionCache(p_fmat, v_predt)) {
      predt->Update(1);
    }
  } else {
    CHECK_EQ(in_gpair->Size() % ngroup, 0U)
        << "must have exactly ngroup * nrow gpairs";
    HostDeviceVector<GradientPair> tmp(in_gpair->Size() / ngroup,
                                       GradientPair(),
                                       in_gpair->DeviceIdx());
    bool update_predict = true;
    for (int gid = 0; gid < ngroup; ++gid) {
      CopyGradient(in_gpair, ngroup, gid, &tmp);
      std::vector<std::unique_ptr<RegTree> > ret;
      BoostNewTrees(&tmp, p_fmat, gid, &ret);
      const size_t num_new_trees = ret.size();
      new_trees.push_back(std::move(ret));
      auto v_predt = VectorView<float>{out, static_cast<size_t>(gid)};
      if (!(updaters_.size() > 0 && predt->predictions.Size() > 0 &&
            num_new_trees == 1 &&
            updaters_.back()->UpdatePredictionCache(p_fmat, v_predt))) {
        update_predict = false;
      }
    }
    if (update_predict) {
      predt->Update(1);
    }
  }
  monitor_.Stop("BoostNewTrees");
  this->CommitModel(std::move(new_trees), p_fmat, predt);
}

void GBTree::InitUpdater(Args const& cfg) {
  std::string tval = tparam_.updater_seq;
  std::vector<std::string> ups = common::Split(tval, ',');

  if (updaters_.size() != 0) {
    // Assert we have a valid set of updaters.
    CHECK_EQ(ups.size(), updaters_.size());
    for (auto const& up : updaters_) {
      bool contains = std::any_of(ups.cbegin(), ups.cend(),
                        [&up](std::string const& name) {
                          return name == up->Name();
                        });
      if (!contains) {
        std::stringstream ss;
        ss << "Internal Error: " << " mismatched updater sequence.\n";
        ss << "Specified updaters: ";
        std::for_each(ups.cbegin(), ups.cend(),
                      [&ss](std::string const& name){
                        ss << name << " ";
                      });
        ss << "\n" << "Actual updaters: ";
        std::for_each(updaters_.cbegin(), updaters_.cend(),
                      [&ss](std::unique_ptr<TreeUpdater> const& updater){
                        ss << updater->Name() << " ";
                      });
        LOG(FATAL) << ss.str();
      }
    }
    // Do not push new updater in.
    return;
  }

  // create new updaters
  for (const std::string& pstr : ups) {
    std::unique_ptr<TreeUpdater> up(TreeUpdater::Create(pstr.c_str(), generic_param_));
    up->Configure(cfg);
    updaters_.push_back(std::move(up));
  }
}

void GBTree::BoostNewTrees(HostDeviceVector<GradientPair>* gpair,
                           DMatrix *p_fmat,
                           int bst_group,
                           std::vector<std::unique_ptr<RegTree> >* ret) {
  std::vector<RegTree*> new_trees;
  ret->clear();
  // create the trees
  for (int i = 0; i < tparam_.num_parallel_tree; ++i) {
    if (tparam_.process_type == TreeProcessType::kDefault) {
      CHECK(!updaters_.front()->CanModifyTree())
          << "Updater: `" << updaters_.front()->Name() << "` "
          << "can not be used to create new trees. "
          << "Set `process_type` to `update` if you want to update existing "
             "trees.";
      // create new tree
      std::unique_ptr<RegTree> ptr(new RegTree());
      ptr->param.UpdateAllowUnknown(this->cfg_);
      new_trees.push_back(ptr.get());
      ret->push_back(std::move(ptr));
    } else if (tparam_.process_type == TreeProcessType::kUpdate) {
      for (auto const& up : updaters_) {
        CHECK(up->CanModifyTree())
          << "Updater: `" << up->Name() << "` "
          << "can not be used to modify existing trees. "
          << "Set `process_type` to `default` if you want to build new trees.";
      }
      CHECK_LT(model_.trees.size(), model_.trees_to_update.size())
          << "No more tree left for updating.  For updating existing trees, "
          << "boosting rounds can not exceed previous training rounds";
      // move an existing tree from trees_to_update
      auto t = std::move(model_.trees_to_update[model_.trees.size() +
                                                bst_group * tparam_.num_parallel_tree + i]);
      new_trees.push_back(t.get());
      ret->push_back(std::move(t));
    }
  }
  // update the trees
  CHECK_EQ(gpair->Size(), p_fmat->Info().num_row_)
      << "Mismatching size between number of rows from input data and size of "
         "gradient vector.";
  for (auto& up : updaters_) {
    up->Update(gpair, p_fmat, new_trees);
  }
}

void GBTree::CommitModel(std::vector<std::vector<std::unique_ptr<RegTree>>>&& new_trees,
                         DMatrix* m,
                         PredictionCacheEntry* predts) {
  monitor_.Start("CommitModel");
  for (uint32_t gid = 0; gid < model_.learner_model_param->num_output_group; ++gid) {
    model_.CommitModel(std::move(new_trees[gid]), gid);
  }
  monitor_.Stop("CommitModel");
}

void GBTree::LoadConfig(Json const& in) {
  CHECK_EQ(get<String>(in["name"]), "gbtree");
  FromJson(in["gbtree_train_param"], &tparam_);
  // Process type cannot be kUpdate from loaded model
  // This would cause all trees to be pushed to trees_to_update
  // e.g. updating a model, then saving and loading it would result in an empty model
  tparam_.process_type = TreeProcessType::kDefault;
  int32_t const n_gpus = xgboost::common::AllVisibleGPUs();
  if (n_gpus == 0 && tparam_.predictor == PredictorType::kGPUPredictor) {
    LOG(WARNING)
        << "Loading from a raw memory buffer on CPU only machine.  "
           "Changing predictor to auto.";
    tparam_.UpdateAllowUnknown(Args{{"predictor", "auto"}});
  }
  if (n_gpus == 0 && tparam_.tree_method == TreeMethod::kGPUHist) {
    tparam_.UpdateAllowUnknown(Args{{"tree_method", "hist"}});
    LOG(WARNING)
        << "Loading from a raw memory buffer on CPU only machine.  "
           "Changing tree_method to hist.";
  }

  auto const& j_updaters = get<Object const>(in["updater"]);
  updaters_.clear();
  for (auto const& kv : j_updaters) {
    std::unique_ptr<TreeUpdater> up(TreeUpdater::Create(kv.first, generic_param_));
    up->LoadConfig(kv.second);
    updaters_.push_back(std::move(up));
  }

  specified_updater_ = get<Boolean>(in["specified_updater"]);
}

void GBTree::SaveConfig(Json* p_out) const {
  auto& out = *p_out;
  out["name"] = String("gbtree");
  out["gbtree_train_param"] = ToJson(tparam_);

  // Process type cannot be kUpdate from loaded model
  // This would cause all trees to be pushed to trees_to_update
  // e.g. updating a model, then saving and loading it would result in an empty
  // model
  out["gbtree_train_param"]["process_type"] = String("default");

  out["updater"] = Object();

  auto& j_updaters = out["updater"];
  for (auto const& up : updaters_) {
    j_updaters[up->Name()] = Object();
    auto& j_up = j_updaters[up->Name()];
    up->SaveConfig(&j_up);
  }
  out["specified_updater"] = Boolean{specified_updater_};
}

void GBTree::LoadModel(Json const& in) {
  CHECK_EQ(get<String>(in["name"]), "gbtree");
  model_.LoadModel(in["model"]);
}

void GBTree::SaveModel(Json* p_out) const {
  auto& out = *p_out;
  out["name"] = String("gbtree");
  out["model"] = Object();
  auto& model = out["model"];
  model_.SaveModel(&model);
}

void GBTree::Slice(int32_t layer_begin, int32_t layer_end, int32_t step,
                   GradientBooster *out, bool* out_of_bound) const {
  CHECK(configured_);
  CHECK(out);

  auto p_gbtree = dynamic_cast<GBTree *>(out);
  CHECK(p_gbtree);
  GBTreeModel &out_model = p_gbtree->model_;
  auto layer_trees = this->LayerTrees();
  CHECK_NE(this->model_.learner_model_param->num_feature, 0);
  CHECK_NE(layer_trees, 0);

  layer_end = layer_end == 0 ? model_.trees.size() / layer_trees : layer_end;
  CHECK_GT(layer_end, layer_begin);
  CHECK_GE(step, 1);
  int32_t n_layers = (layer_end - layer_begin) / step;
  std::vector<std::unique_ptr<RegTree>> &out_trees = out_model.trees;
  out_trees.resize(layer_trees * n_layers);
  std::vector<int32_t> &out_trees_info = out_model.tree_info;
  out_trees_info.resize(layer_trees * n_layers);
  out_model.param.num_trees = out_model.trees.size();
  if (!this->model_.trees_to_update.empty()) {
    CHECK_EQ(this->model_.trees_to_update.size(), this->model_.trees.size())
        << "Not all trees are updated, "
        << this->model_.trees_to_update.size() - this->model_.trees.size()
        << " trees remain.  Slice the model before making update if you only "
           "want to update a portion of trees.";
  }

  *out_of_bound = detail::SliceTrees(
      layer_begin, layer_end, step, this->model_, tparam_, layer_trees,
      [&](auto const &in_it, auto const &out_it) {
        auto new_tree =
            std::make_unique<RegTree>(*this->model_.trees.at(in_it));
        bst_group_t group = this->model_.tree_info[in_it];
        out_trees.at(out_it) = std::move(new_tree);
        out_trees_info.at(out_it) = group;
      });
}

void GBTree::PredictBatch(DMatrix* p_fmat,
                          PredictionCacheEntry* out_preds,
                          bool,
                          unsigned layer_begin,
                          unsigned layer_end) {
  CHECK(configured_);
  if (layer_end == 0) {
    layer_end = this->BoostedRounds();
  }
  if (layer_begin != 0 || layer_end < out_preds->version) {
    // cache is dropped.
    out_preds->version = 0;
  }
  bool reset = false;
  if (layer_begin == 0) {
    layer_begin = out_preds->version;
  } else {
    // When begin layer is not 0, the cache is not useful.
    reset = true;
  }
  if (out_preds->predictions.Size() == 0 && p_fmat->Info().num_row_ != 0) {
    CHECK_EQ(out_preds->version, 0);
  }

  auto const& predictor = GetPredictor(&out_preds->predictions, p_fmat);
  if (out_preds->version == 0) {
    // out_preds->Size() can be non-zero as it's initialized here before any
    // tree is built at the 0^th iterator.
    predictor->InitOutPredictions(p_fmat->Info(), &out_preds->predictions,
                                  model_);
  }

  uint32_t tree_begin, tree_end;
  std::tie(tree_begin, tree_end) =
      detail::LayerToTree(model_, tparam_, layer_begin, layer_end);
  CHECK_LE(tree_end, model_.trees.size()) << "Invalid number of trees.";
  if (tree_end > tree_begin) {
    predictor->PredictBatch(p_fmat, out_preds, model_, tree_begin, tree_end);
  }
  if (reset) {
    out_preds->version = 0;
  } else {
    uint32_t delta = layer_end - out_preds->version;
    out_preds->Update(delta);
  }
}

std::unique_ptr<Predictor> const &
GBTree::GetPredictor(HostDeviceVector<float> const *out_pred,
                     DMatrix *f_dmat) const {
  CHECK(configured_);
  if (tparam_.predictor != PredictorType::kAuto) {
    if (tparam_.predictor == PredictorType::kGPUPredictor) {
#if defined(XGBOOST_USE_CUDA)
      CHECK_GE(common::AllVisibleGPUs(), 1) << "No visible GPU is found for XGBoost.";
      CHECK(gpu_predictor_);
      return gpu_predictor_;
#else
      common::AssertGPUSupport();
#endif  // defined(XGBOOST_USE_CUDA)
    }
    if (tparam_.predictor == PredictorType::kOneAPIPredictor) {
#if defined(XGBOOST_USE_ONEAPI)
      CHECK(oneapi_predictor_);
      return oneapi_predictor_;
#else
      common::AssertOneAPISupport();
#endif  // defined(XGBOOST_USE_ONEAPI)
    }
    CHECK(cpu_predictor_);
    return cpu_predictor_;
  }

  // Data comes from Device DMatrix.
  auto is_ellpack = f_dmat && f_dmat->PageExists<EllpackPage>() &&
                    !f_dmat->PageExists<SparsePage>();
  // Data comes from device memory, like CuDF or CuPy.
  auto is_from_device =
      f_dmat && f_dmat->PageExists<SparsePage>() &&
      (*(f_dmat->GetBatches<SparsePage>().begin())).data.DeviceCanRead();
  auto on_device = is_ellpack || is_from_device;

  // Use GPU Predictor if data is already on device and gpu_id is set.
  if (on_device && generic_param_->gpu_id >= 0) {
#if defined(XGBOOST_USE_CUDA)
    CHECK_GE(common::AllVisibleGPUs(), 1) << "No visible GPU is found for XGBoost.";
    CHECK(gpu_predictor_);
    return gpu_predictor_;
#else
    LOG(FATAL) << "Data is on CUDA device, but XGBoost is not compiled with "
                  "CUDA support.";
    return cpu_predictor_;
#endif  // defined(XGBOOST_USE_CUDA)
  }

  // GPU_Hist by default has prediction cache calculated from quantile values,
  // so GPU Predictor is not used for training dataset.  But when XGBoost
  // performs continue training with an existing model, the prediction cache is
  // not available and number of trees doesn't equal zero, the whole training
  // dataset got copied into GPU for precise prediction.  This condition tries
  // to avoid such copy by calling CPU Predictor instead.
  if ((out_pred && out_pred->Size() == 0) && (model_.param.num_trees != 0) &&
      // FIXME(trivialfis): Implement a better method for testing whether data
      // is on device after DMatrix refactoring is done.
      !on_device) {
    CHECK(cpu_predictor_);
    return cpu_predictor_;
  }

  if (tparam_.tree_method == TreeMethod::kGPUHist) {
#if defined(XGBOOST_USE_CUDA)
    CHECK_GE(common::AllVisibleGPUs(), 1) << "No visible GPU is found for XGBoost.";
    CHECK(gpu_predictor_);
    return gpu_predictor_;
#else
    common::AssertGPUSupport();
    return cpu_predictor_;
#endif  // defined(XGBOOST_USE_CUDA)
  }

  CHECK(cpu_predictor_);
  return cpu_predictor_;
}

/** Increment the prediction on GPU.
 *
 * \param out_predts Prediction for the whole model.
 * \param predts     Prediction for current tree.
 * \param tree_w     Tree weight.
 */
void GPUDartPredictInc(common::Span<float> out_predts,
                       common::Span<float> predts, float tree_w, size_t n_rows,
                       bst_group_t n_groups, bst_group_t group)
#if defined(XGBOOST_USE_CUDA)
;  // NOLINT
#else
{
  common::AssertGPUSupport();
}
#endif

void GPUDartInplacePredictInc(common::Span<float> out_predts,
                              common::Span<float> predts, float tree_w,
                              size_t n_rows, float base_score,
                              bst_group_t n_groups,
                              bst_group_t group)
#if defined(XGBOOST_USE_CUDA)
;  // NOLINT
#else
{
  common::AssertGPUSupport();
}
#endif


class Dart : public GBTree {
 public:
  explicit Dart(LearnerModelParam const* booster_config) :
      GBTree(booster_config) {}

  void Configure(const Args& cfg) override {
    GBTree::Configure(cfg);
    dparam_.UpdateAllowUnknown(cfg);
  }

  void Slice(int32_t layer_begin, int32_t layer_end, int32_t step,
             GradientBooster *out, bool* out_of_bound) const final {
    GBTree::Slice(layer_begin, layer_end, step, out, out_of_bound);
    if (*out_of_bound) {
      return;
    }
    auto p_dart = dynamic_cast<Dart*>(out);
    CHECK(p_dart);
    CHECK(p_dart->weight_drop_.empty());
    detail::SliceTrees(
        layer_begin, layer_end, step, model_, tparam_, this->LayerTrees(),
        [&](auto const& in_it, auto const&) {
          p_dart->weight_drop_.push_back(this->weight_drop_.at(in_it));
        });
  }

  void SaveModel(Json *p_out) const override {
    auto &out = *p_out;
    out["name"] = String("dart");
    out["gbtree"] = Object();
    GBTree::SaveModel(&(out["gbtree"]));

    std::vector<Json> j_weight_drop(weight_drop_.size());
    for (size_t i = 0; i < weight_drop_.size(); ++i) {
      j_weight_drop[i] = Number(weight_drop_[i]);
    }
    out["weight_drop"] = Array(std::move(j_weight_drop));
  }
  void LoadModel(Json const& in) override {
    CHECK_EQ(get<String>(in["name"]), "dart");
    auto const& gbtree = in["gbtree"];
    GBTree::LoadModel(gbtree);

    auto const& j_weight_drop = get<Array>(in["weight_drop"]);
    weight_drop_.resize(j_weight_drop.size());
    for (size_t i = 0; i < weight_drop_.size(); ++i) {
      weight_drop_[i] = get<Number const>(j_weight_drop[i]);
    }
  }

  void Load(dmlc::Stream* fi) override {
    GBTree::Load(fi);
    weight_drop_.resize(model_.param.num_trees);
    if (model_.param.num_trees != 0) {
      fi->Read(&weight_drop_);
    }
  }
  void Save(dmlc::Stream* fo) const override {
    GBTree::Save(fo);
    if (weight_drop_.size() != 0) {
      fo->Write(weight_drop_);
    }
  }

  void LoadConfig(Json const& in) override {
    CHECK_EQ(get<String>(in["name"]), "dart");
    auto const& gbtree = in["gbtree"];
    GBTree::LoadConfig(gbtree);
    FromJson(in["dart_train_param"], &dparam_);
  }
  void SaveConfig(Json* p_out) const override {
    auto& out = *p_out;
    out["name"] = String("dart");
    out["gbtree"] = Object();
    auto& gbtree = out["gbtree"];
    GBTree::SaveConfig(&gbtree);
    out["dart_train_param"] = ToJson(dparam_);
  }

  // An independent const function to make sure it's thread safe.
  void PredictBatchImpl(DMatrix *p_fmat, PredictionCacheEntry *p_out_preds,
                        bool training, unsigned layer_begin,
                        unsigned layer_end) const {
    auto &predictor = this->GetPredictor(&p_out_preds->predictions, p_fmat);
    CHECK(predictor);
    predictor->InitOutPredictions(p_fmat->Info(), &p_out_preds->predictions,
                                  model_);
    p_out_preds->version = 0;
    uint32_t tree_begin, tree_end;
    std::tie(tree_begin, tree_end) =
        detail::LayerToTree(model_, tparam_, layer_begin, layer_end);
    auto n_groups = model_.learner_model_param->num_output_group;

    PredictionCacheEntry predts;  // temporary storage for prediction
    if (generic_param_->gpu_id != GenericParameter::kCpuId) {
      predts.predictions.SetDevice(generic_param_->gpu_id);
    }
    predts.predictions.Resize(p_fmat->Info().num_row_ * n_groups, 0);

    for (size_t i = tree_begin; i < tree_end; i += 1) {
      if (training && std::binary_search(idx_drop_.cbegin(), idx_drop_.cend(), i)) {
        continue;
      }

      CHECK_GE(i, p_out_preds->version);
      auto version = i / this->LayerTrees();
      p_out_preds->version = version;
      predts.predictions.Fill(0);
      predictor->PredictBatch(p_fmat, &predts, model_, i, i + 1);

      // Multiple the weight to output prediction.
      auto w = this->weight_drop_.at(i);
      auto group = model_.tree_info.at(i);
      CHECK_EQ(p_out_preds->predictions.Size(), predts.predictions.Size());

      size_t n_rows = p_fmat->Info().num_row_;
      if (predts.predictions.DeviceIdx() != GenericParameter::kCpuId) {
        p_out_preds->predictions.SetDevice(predts.predictions.DeviceIdx());
        GPUDartPredictInc(p_out_preds->predictions.DeviceSpan(),
                          predts.predictions.DeviceSpan(), w, n_rows, n_groups,
                          group);
      } else {
        auto &h_out_predts = p_out_preds->predictions.HostVector();
        auto &h_predts = predts.predictions.HostVector();
#pragma omp parallel for
        for (omp_ulong ridx = 0; ridx < p_fmat->Info().num_row_; ++ridx) {
          const size_t offset = ridx * n_groups + group;
          h_out_predts[offset] += (h_predts[offset] * w);
        }
      }
    }
  }

  void PredictBatch(DMatrix* p_fmat,
                    PredictionCacheEntry* p_out_preds,
                    bool training,
                    unsigned layer_begin,
                    unsigned layer_end) override {
    DropTrees(training);
    this->PredictBatchImpl(p_fmat, p_out_preds, training, layer_begin, layer_end);
  }

  void InplacePredict(dmlc::any const &x, std::shared_ptr<DMatrix> p_m,
                      float missing, PredictionCacheEntry *out_preds,
                      uint32_t layer_begin, unsigned layer_end) const override {
    uint32_t tree_begin, tree_end;
    std::tie(tree_begin, tree_end) = detail::LayerToTree(model_, tparam_, layer_begin, layer_end);
    std::vector<Predictor const *> predictors{
      cpu_predictor_.get(),
#if defined(XGBOOST_USE_CUDA)
      gpu_predictor_.get()
#endif  // defined(XGBOOST_USE_CUDA)
    };
    Predictor const * predictor {nullptr};

    MetaInfo info;
    StringView msg{"Unsupported data type for inplace predict."};
    int32_t device = GenericParameter::kCpuId;
    PredictionCacheEntry predts;
    // Inplace predict is not used for training, so no need to drop tree.
    for (size_t i = tree_begin; i < tree_end; ++i) {
      if (tparam_.predictor == PredictorType::kAuto) {
        // Try both predictor implementations
        bool success = false;
        for (auto const &p : predictors) {
          if (p && p->InplacePredict(x, nullptr, model_, missing, &predts, i,
                                     i + 1)) {
            success = true;
            predictor = p;
#if defined(XGBOOST_USE_CUDA)
            device = predts.predictions.DeviceIdx();
#endif  // defined(XGBOOST_USE_CUDA)
            break;
          }
        }
        CHECK(success) << msg;
      } else {
        // No base margin from meta info for each tree
        predictor = this->GetPredictor().get();
        bool success = predictor->InplacePredict(x, nullptr, model_, missing,
                                                 &predts, i, i + 1);
        device = predts.predictions.DeviceIdx();
        CHECK(success) << msg << std::endl
                       << "Current Predictor: "
                       << (tparam_.predictor == PredictorType::kCPUPredictor
                               ? "cpu_predictor"
                               : "gpu_predictor");
      }

      auto w = this->weight_drop_.at(i);
      size_t n_groups = model_.learner_model_param->num_output_group;
      auto n_rows = predts.predictions.Size() / n_groups;

      if (i == tree_begin) {
        // base margin is added here.
        if (p_m) {
          p_m->Info().num_row_ = n_rows;
          predictor->InitOutPredictions(p_m->Info(), &out_preds->predictions,
                                        model_);
        } else {
          info.num_row_ = n_rows;
          predictor->InitOutPredictions(info, &out_preds->predictions, model_);
        }
      }

      // Multiple the tree weight
      CHECK_EQ(predts.predictions.Size(), out_preds->predictions.Size());
      auto group = model_.tree_info.at(i);

      if (device == GenericParameter::kCpuId) {
        auto &h_predts = predts.predictions.HostVector();
        auto &h_out_predts = out_preds->predictions.HostVector();
#pragma omp parallel for
        for (omp_ulong ridx = 0; ridx < n_rows; ++ridx) {
          const size_t offset = ridx * n_groups + group;
<<<<<<< HEAD
          // Need to remove the base margin from indiviual tree.
=======
          // Need to remove the base margin from individual tree.
>>>>>>> 584b45a9
          h_out_predts[offset] +=
              (h_predts[offset] - model_.learner_model_param->base_score) * w;
        }
      } else {
        out_preds->predictions.SetDevice(device);
        predts.predictions.SetDevice(device);
        GPUDartInplacePredictInc(out_preds->predictions.DeviceSpan(),
                                 predts.predictions.DeviceSpan(), w, n_rows,
                                 model_.learner_model_param->base_score,
                                 n_groups, group);
      }
    }
  }

  void PredictInstance(const SparsePage::Inst &inst,
                       std::vector<bst_float> *out_preds,
                       unsigned layer_begin, unsigned layer_end) override {
    DropTrees(false);
    auto &predictor = this->GetPredictor();
    uint32_t _, tree_end;
    std::tie(_, tree_end) = detail::LayerToTree(model_, tparam_, layer_begin, layer_end);
    predictor->PredictInstance(inst, out_preds, model_, tree_end);
  }

  void PredictContribution(DMatrix* p_fmat,
                           HostDeviceVector<bst_float>* out_contribs,
                           unsigned layer_begin, unsigned layer_end, bool approximate, int,
                           unsigned) override {
    CHECK(configured_);
    uint32_t tree_begin, tree_end;
    std::tie(tree_begin, tree_end) = detail::LayerToTree(model_, tparam_, layer_begin, layer_end);
    cpu_predictor_->PredictContribution(p_fmat, out_contribs, model_,
                                        tree_end, &weight_drop_, approximate);
  }

  void PredictInteractionContributions(
      DMatrix *p_fmat, HostDeviceVector<bst_float> *out_contribs,
      unsigned layer_begin, unsigned layer_end, bool approximate) override {
    CHECK(configured_);
    uint32_t tree_begin, tree_end;
    std::tie(tree_begin, tree_end) = detail::LayerToTree(model_, tparam_, layer_begin, layer_end);
    cpu_predictor_->PredictInteractionContributions(p_fmat, out_contribs, model_,
                                                    tree_end, &weight_drop_, approximate);
  }

 protected:
  // commit new trees all at once
  void
  CommitModel(std::vector<std::vector<std::unique_ptr<RegTree>>>&& new_trees,
              DMatrix*, PredictionCacheEntry*) override {
    int num_new_trees = 0;
    for (uint32_t gid = 0; gid < model_.learner_model_param->num_output_group; ++gid) {
      num_new_trees += new_trees[gid].size();
      model_.CommitModel(std::move(new_trees[gid]), gid);
    }
    size_t num_drop = NormalizeTrees(num_new_trees);
    LOG(INFO) << "drop " << num_drop << " trees, "
              << "weight = " << weight_drop_.back();
  }

  // Select which trees to drop.
  inline void DropTrees(bool is_training) {
    if (!is_training) {
      // This function should be thread safe when it's not training.
      return;
    }
    idx_drop_.clear();

    std::uniform_real_distribution<> runif(0.0, 1.0);
    auto& rnd = common::GlobalRandom();
    bool skip = false;
    if (dparam_.skip_drop > 0.0) skip = (runif(rnd) < dparam_.skip_drop);
    // sample some trees to drop
    if (!skip) {
      if (dparam_.sample_type == 1) {
        bst_float sum_weight = 0.0;
        for (auto elem : weight_drop_) {
          sum_weight += elem;
        }
        for (size_t i = 0; i < weight_drop_.size(); ++i) {
          if (runif(rnd) < dparam_.rate_drop * weight_drop_.size() * weight_drop_[i] / sum_weight) {
            idx_drop_.push_back(i);
          }
        }
        if (dparam_.one_drop && idx_drop_.empty() && !weight_drop_.empty()) {
          // the expression below is an ugly but MSVC2013-friendly equivalent of
          // size_t i = std::discrete_distribution<size_t>(weight_drop.begin(),
          //                                               weight_drop.end())(rnd);
          size_t i = std::discrete_distribution<size_t>(
            weight_drop_.size(), 0., static_cast<double>(weight_drop_.size()),
            [this](double x) -> double {
              return weight_drop_[static_cast<size_t>(x)];
            })(rnd);
          idx_drop_.push_back(i);
        }
      } else {
        for (size_t i = 0; i < weight_drop_.size(); ++i) {
          if (runif(rnd) < dparam_.rate_drop) {
            idx_drop_.push_back(i);
          }
        }
        if (dparam_.one_drop && idx_drop_.empty() && !weight_drop_.empty()) {
          size_t i = std::uniform_int_distribution<size_t>(0, weight_drop_.size() - 1)(rnd);
          idx_drop_.push_back(i);
        }
      }
    }
  }

  // set normalization factors
  inline size_t NormalizeTrees(size_t size_new_trees) {
    float lr = 1.0 * dparam_.learning_rate / size_new_trees;
    size_t num_drop = idx_drop_.size();
    if (num_drop == 0) {
      for (size_t i = 0; i < size_new_trees; ++i) {
        weight_drop_.push_back(1.0);
      }
    } else {
      if (dparam_.normalize_type == 1) {
        // normalize_type 1
        float factor = 1.0 / (1.0 + lr);
        for (auto i : idx_drop_) {
          weight_drop_[i] *= factor;
        }
        for (size_t i = 0; i < size_new_trees; ++i) {
          weight_drop_.push_back(factor);
        }
      } else {
        // normalize_type 0
        float factor = 1.0 * num_drop / (num_drop + lr);
        for (auto i : idx_drop_) {
          weight_drop_[i] *= factor;
        }
        for (size_t i = 0; i < size_new_trees; ++i) {
          weight_drop_.push_back(1.0 / (num_drop + lr));
        }
      }
    }
    // reset
    idx_drop_.clear();
    return num_drop;
  }

  // init thread buffers
  inline void InitThreadTemp(int nthread) {
    int prev_thread_temp_size = thread_temp_.size();
    if (prev_thread_temp_size < nthread) {
      thread_temp_.resize(nthread, RegTree::FVec());
      for (int i = prev_thread_temp_size; i < nthread; ++i) {
        thread_temp_[i].Init(model_.learner_model_param->num_feature);
      }
    }
  }

  // --- data structure ---
  // training parameter
  DartTrainParam dparam_;
  /*! \brief prediction buffer */
  std::vector<bst_float> weight_drop_;
  // indexes of dropped trees
  std::vector<size_t> idx_drop_;
  // temporal storage for per thread
  std::vector<RegTree::FVec> thread_temp_;
};

// register the objective functions
DMLC_REGISTER_PARAMETER(GBTreeModelParam);
DMLC_REGISTER_PARAMETER(GBTreeTrainParam);
DMLC_REGISTER_PARAMETER(DartTrainParam);

XGBOOST_REGISTER_GBM(GBTree, "gbtree")
.describe("Tree booster, gradient boosted trees.")
.set_body([](LearnerModelParam const* booster_config) {
    auto* p = new GBTree(booster_config);
    return p;
  });
XGBOOST_REGISTER_GBM(Dart, "dart")
.describe("Tree booster, dart.")
.set_body([](LearnerModelParam const* booster_config) {
    GBTree* p = new Dart(booster_config);
    return p;
  });
}  // namespace gbm
}  // namespace xgboost<|MERGE_RESOLUTION|>--- conflicted
+++ resolved
@@ -844,11 +844,7 @@
 #pragma omp parallel for
         for (omp_ulong ridx = 0; ridx < n_rows; ++ridx) {
           const size_t offset = ridx * n_groups + group;
-<<<<<<< HEAD
-          // Need to remove the base margin from indiviual tree.
-=======
           // Need to remove the base margin from individual tree.
->>>>>>> 584b45a9
           h_out_predts[offset] +=
               (h_predts[offset] - model_.learner_model_param->base_score) * w;
         }
