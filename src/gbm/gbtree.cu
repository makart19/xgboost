--- conflicted
+++ resolved
@@ -36,11 +36,7 @@
                               common::Span<float> predts, float tree_w,
                               size_t n_rows, float base_score,
                               bst_group_t n_groups, bst_group_t group) {
-<<<<<<< HEAD
-  dh::LaunchN(dh::CurrentDevice(), n_rows, [=] XGBOOST_DEVICE(size_t ridx) {
-=======
   dh::LaunchN(n_rows, [=] XGBOOST_DEVICE(size_t ridx) {
->>>>>>> 584b45a9
     const size_t offset = ridx * n_groups + group;
     out_predts[offset] += (predts[offset] - base_score) * tree_w;
   });
