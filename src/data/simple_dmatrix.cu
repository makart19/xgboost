--- conflicted
+++ resolved
@@ -11,56 +11,6 @@
 namespace xgboost {
 namespace data {
 
-<<<<<<< HEAD
-
-template <typename AdapterBatchT>
-void CountRowOffsets(const AdapterBatchT& batch, common::Span<bst_row_t> offset,
-                     int device_idx, float missing) {
-  IsValidFunctor is_valid(missing);
-  // Count elements per row
-  dh::LaunchN(device_idx, batch.Size(), [=] __device__(size_t idx) {
-    auto element = batch.GetElement(idx);
-    if (is_valid(element)) {
-      atomicAdd(reinterpret_cast<unsigned long long*>(  // NOLINT
-                    &offset[element.row_idx]),
-                static_cast<unsigned long long>(1));  // NOLINT
-    }
-  });
-
-  dh::XGBCachingDeviceAllocator<char> alloc;
-  thrust::exclusive_scan(thrust::cuda::par(alloc),
-      thrust::device_pointer_cast(offset.data()),
-      thrust::device_pointer_cast(offset.data() + offset.size()),
-      thrust::device_pointer_cast(offset.data()));
-}
-
-template <typename AdapterBatchT>
-struct COOToEntryOp {
-  AdapterBatchT batch;
-  __device__ Entry operator()(size_t idx) {
-    const auto& e = batch.GetElement(idx);
-    return Entry(e.column_idx, e.value);
-  }
-};
-
-// Here the data is already correctly ordered and simply needs to be compacted
-// to remove missing data
-template <typename AdapterT>
-void CopyDataToDMatrix(AdapterT* adapter, common::Span<Entry> data,
-                       float missing) {
-  auto batch = adapter->Value();
-  auto counting = thrust::make_counting_iterator(0llu);
-  dh::XGBCachingDeviceAllocator<char> alloc;
-  COOToEntryOp<decltype(batch)> transform_op{batch};
-  thrust::transform_iterator<decltype(transform_op), decltype(counting)>
-      transform_iter(counting, transform_op);
-  auto begin_output = thrust::device_pointer_cast(data.data());
-  dh::CopyIf(transform_iter, transform_iter + batch.Size(), begin_output,
-             IsValidFunctor(missing));
-}
-
-=======
->>>>>>> 584b45a9
 // Does not currently support metainfo as no on-device data source contains this
 // Current implementation assumes a single batch. More batches can
 // be supported in future. Does not currently support inferring row/column size
