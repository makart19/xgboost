name: XGBoost-R-Tests

on: [push, pull_request]

env:
  R_PACKAGES: c('XML', 'igraph', 'data.table', 'ggplot2', 'DiagrammeR', 'Ckmeans.1d.dp', 'vcd', 'testthat', 'lintr', 'knitr', 'rmarkdown', 'e1071', 'cplm', 'devtools', 'float', 'titanic')
  GITHUB_PAT: ${{ secrets.GITHUB_TOKEN }}

jobs:
  lintr:
    runs-on: ${{ matrix.config.os }}
    name: Run R linters on OS ${{ matrix.config.os }}, R ${{ matrix.config.r }}, Compiler ${{ matrix.config.compiler }}, Build ${{ matrix.config.build }}
    strategy:
      matrix:
        config:
          - {os: windows-latest, r: 'release', compiler: 'mingw', build: 'autotools'}
    env:
      R_REMOTES_NO_ERRORS_FROM_WARNINGS: true
      RSPM: ${{ matrix.config.rspm }}

    steps:
    - uses: actions/checkout@v2
      with:
        submodules: 'true'

    - uses: r-lib/actions/setup-r@master
      with:
        r-version: ${{ matrix.config.r }}

    - name: Cache R packages
      uses: actions/cache@v2
      with:
        path: ${{ env.R_LIBS_USER }}
        key: ${{ runner.os }}-r-${{ matrix.config.r }}-2-${{ hashFiles('R-package/DESCRIPTION') }}
        restore-keys: ${{ runner.os }}-r-${{ matrix.config.r }}-2-${{ hashFiles('R-package/DESCRIPTION') }}

    - name: Install dependencies
      shell: Rscript {0}
      run: |
        install.packages(${{ env.R_PACKAGES }},
                         repos = 'http://cloud.r-project.org',
                         dependencies = c('Depends', 'Imports', 'LinkingTo'))

    - name: Run lintr
      run: |
        cd R-package
        R.exe CMD INSTALL .
        Rscript.exe tests/helper_scripts/run_lint.R

  test-with-R:
    runs-on: ${{ matrix.config.os }}
    name: Test R on OS ${{ matrix.config.os }}, R ${{ matrix.config.r }}, Compiler ${{ matrix.config.compiler }}, Build ${{ matrix.config.build }}
    strategy:
      fail-fast: false
      matrix:
        config:
          - {os: windows-2016, r: 'release', compiler: 'mingw', build: 'autotools'}
          - {os: windows-2016, r: 'release', compiler: 'msvc', build: 'cmake'}
          - {os: windows-2016, r: 'release', compiler: 'mingw', build: 'cmake'}
    env:
      R_REMOTES_NO_ERRORS_FROM_WARNINGS: true
      RSPM: ${{ matrix.config.rspm }}

    steps:
    - uses: actions/checkout@v2
      with:
        submodules: 'true'

    - uses: r-lib/actions/setup-r@master
      with:
        r-version: ${{ matrix.config.r }}

    - name: Cache R packages
      uses: actions/cache@v2
      with:
        path: ${{ env.R_LIBS_USER }}
        key: ${{ runner.os }}-r-${{ matrix.config.r }}-2-${{ hashFiles('R-package/DESCRIPTION') }}
        restore-keys: ${{ runner.os }}-r-${{ matrix.config.r }}-2-${{ hashFiles('R-package/DESCRIPTION') }}

    - name: Install dependencies
      shell: Rscript {0}
      run: |
        install.packages(${{ env.R_PACKAGES }},
                         repos = 'http://cloud.r-project.org',
                         dependencies = c('Depends', 'Imports', 'LinkingTo'))

    - uses: actions/setup-python@v2
      with:
        python-version: '3.7'
        architecture: 'x64'

    - name: Test R
      run: |
        python tests/ci_build/test_r_package.py --compiler="${{ matrix.config.compiler }}" --build-tool="${{ matrix.config.build }}"

  test-R-CRAN:
    runs-on: ubuntu-latest

    strategy:
      fail-fast: false
      matrix:
        config:
          - {r: 'release'}

    steps:
    - uses: actions/checkout@v2
      with:
        submodules: 'true'

    - uses: r-lib/actions/setup-r@master
      with:
        r-version: ${{ matrix.config.r }}

    - uses: r-lib/actions/setup-tinytex@master

    - name: Install system packages
      run: |
        sudo apt-get update && sudo apt-get install libcurl4-openssl-dev libssl-dev libssh2-1-dev libgit2-dev pandoc pandoc-citeproc
<<<<<<< HEAD
=======

    - name: Cache R packages
      uses: actions/cache@v2
      with:
        path: ${{ env.R_LIBS_USER }}
        key: ${{ runner.os }}-r-${{ matrix.config.r }}-2-${{ hashFiles('R-package/DESCRIPTION') }}
        restore-keys: ${{ runner.os }}-r-${{ matrix.config.r }}-2-${{ hashFiles('R-package/DESCRIPTION') }}
>>>>>>> 584b45a9

    - name: Install dependencies
      shell: Rscript {0}
      run: |
        install.packages(${{ env.R_PACKAGES }},
                         repos = 'http://cloud.r-project.org',
                         dependencies = c('Depends', 'Imports', 'LinkingTo'))

    - name: Check R Package
      run: |
        # Print stacktrace upon success of failure
        make Rcheck || tests/ci_build/print_r_stacktrace.sh fail
        tests/ci_build/print_r_stacktrace.sh success<|MERGE_RESOLUTION|>--- conflicted
+++ resolved
@@ -116,8 +116,6 @@
     - name: Install system packages
       run: |
         sudo apt-get update && sudo apt-get install libcurl4-openssl-dev libssl-dev libssh2-1-dev libgit2-dev pandoc pandoc-citeproc
-<<<<<<< HEAD
-=======
 
     - name: Cache R packages
       uses: actions/cache@v2
@@ -125,7 +123,6 @@
         path: ${{ env.R_LIBS_USER }}
         key: ${{ runner.os }}-r-${{ matrix.config.r }}-2-${{ hashFiles('R-package/DESCRIPTION') }}
         restore-keys: ${{ runner.os }}-r-${{ matrix.config.r }}-2-${{ hashFiles('R-package/DESCRIPTION') }}
->>>>>>> 584b45a9
 
     - name: Install dependencies
       shell: Rscript {0}
